--- conflicted
+++ resolved
@@ -13,13 +13,9 @@
        createVpcEndpoints: true,
     },*/
     privateWebsite: false,
-<<<<<<< HEAD
     certificate: "",
-=======
-    certificate : "",
     cfGeoRestrictEnable: false,
     cfGeoRestrictList: [],
->>>>>>> 065227d2
     bedrock: {
       enabled: true,
       region: SupportedRegion.US_EAST_1,
