import {
  Box,
  Button,
  Container,
  ExpandableSection,
  Popover,
  Spinner,
  StatusIndicator,
  Tabs,
  TextContent,
  Textarea,
} from "@cloudscape-design/components";
import { useEffect, useState } from "react";
import { JsonView, darkStyles } from "react-json-view-lite";
import ReactMarkdown from "react-markdown";
import remarkGfm from "remark-gfm";
import styles from "../../styles/chat.module.scss";
import {
  ChatBotConfiguration,
  ChatBotHistoryItem,
  ChatBotMessageType,
  ImageFile,
  RagDocument,
} from "./types";

import { getSignedUrl } from "./utils";

import "react-json-view-lite/dist/index.css";
import "../../styles/app.scss";

export interface ChatMessageProps {
  message: ChatBotHistoryItem;
  configuration?: ChatBotConfiguration;
  showMetadata?: boolean;
  onThumbsUp: () => void;
  onThumbsDown: () => void;
}

export default function ChatMessage(props: ChatMessageProps) {
  const [loading, setLoading] = useState<boolean>(false);
  const [message] = useState<ChatBotHistoryItem>(props.message);
  const [files, setFiles] = useState<ImageFile[]>([] as ImageFile[]);
  const [documentIndex, setDocumentIndex] = useState("0");
  const [promptIndex, setPromptIndex] = useState("0");
  const [selectedIcon, setSelectedIcon] = useState<1 | 0 | null>(null);

  useEffect(() => {
    const getSignedUrls = async () => {
      setLoading(true);
      if (message.metadata?.files as ImageFile[]) {
        const files: ImageFile[] = [];
        for await (const file of message.metadata?.files as ImageFile[]) {
          const signedUrl = await getSignedUrl(file.key);
          files.push({
            ...file,
            url: signedUrl as string,
          });
        }

        setLoading(false);
        setFiles(files);
      }
    };

    if (message.metadata?.files as ImageFile[]) {
      getSignedUrls();
    }
  }, [message]);

  const content =
    props.message.content && props.message.content.length > 0
      ? props.message.content
      : props.message.tokens?.map((v) => v.value).join("");

  return (
    <div>
      {props.message?.type === ChatBotMessageType.AI && (
        <Container
          footer={
            ((props?.showMetadata && props.message.metadata) ||
              (props.message.metadata &&
                props.configuration?.showMetadata)) && (
              <ExpandableSection variant="footer" headerText="Metadata">
                <JsonView
                  shouldInitiallyExpand={(level) => level < 2}
                  data={JSON.parse(
                    JSON.stringify(props.message.metadata).replace(
                      /\\n/g,
                      "\\\\n"
                    )
                  )}
                  style={{
                    ...darkStyles,
                    stringValue: "jsonStrings",
                    numberValue: "jsonNumbers",
                    booleanValue: "jsonBool",
                    nullValue: "jsonNull",
                    container: "jsonContainer",
                  }}
                />
                {props.message.metadata.documents && (
                  <>
                    <div className={styles.btn_chabot_metadata_copy}>
                      <Popover
                        size="medium"
                        position="top"
                        triggerType="custom"
                        dismissButton={false}
                        content={
                          <StatusIndicator type="success">
                            Copied to clipboard
                          </StatusIndicator>
                        }
                      >
                        <Button
                          variant="inline-icon"
                          iconName="copy"
                          onClick={() => {
                            navigator.clipboard.writeText(
                              (
                                props.message.metadata
                                  .documents as RagDocument[]
                              )[parseInt(documentIndex)].page_content
                            );
                          }}
                        />
                      </Popover>
                    </div>
                    <Tabs
                      tabs={(
                        props.message.metadata.documents as RagDocument[]
                      ).map((p: any, i) => {
                        return {
                          id: `${i}`,
                          label: p.metadata.path,
                          content: (
                            <>
                              <Textarea
                                value={p.page_content}
                                readOnly={true}
                                rows={8}
                              />
                            </>
                          ),
                        };
                      })}
                      activeTabId={documentIndex}
                      onChange={({ detail }) =>
                        setDocumentIndex(detail.activeTabId)
                      }
                    />
                  </>
                )}
                {props.message.metadata.prompts && (
                  <>
                    <div className={styles.btn_chabot_metadata_copy}>
                      <Popover
                        size="medium"
                        position="top"
                        triggerType="custom"
                        dismissButton={false}
                        content={
                          <StatusIndicator type="success">
                            Copied to clipboard
                          </StatusIndicator>
                        }
                      >
                        <Button
                          variant="inline-icon"
                          iconName="copy"
                          onClick={() => {
                            navigator.clipboard.writeText(
                              (props.message.metadata.prompts as string[][])[
                                parseInt(promptIndex)
                              ][0]
                            );
                          }}
                        />
                      </Popover>
                    </div>
                    <Tabs
                      tabs={(props.message.metadata.prompts as string[][]).map(
                        (p, i) => {
                          return {
                            id: `${i}`,
                            label: `Prompt ${
                              (props.message.metadata.prompts as string[][])
                                .length > 1
                                ? i + 1
                                : ""
                            }`,
                            content: (
                              <>
                                <Textarea
                                  value={p[0]}
                                  readOnly={true}
                                  rows={8}
                                />
                              </>
                            ),
                          };
                        }
                      )}
                      activeTabId={promptIndex}
                      onChange={({ detail }) =>
                        setPromptIndex(detail.activeTabId)
                      }
                    />
                  </>
                )}
              </ExpandableSection>
            )
          }
        >
          {content?.length === 0 ? (
            <Box>
              <Spinner />
            </Box>
          ) : null}
          {props.message.content.length > 0 ? (
            <div className={styles.btn_chabot_message_copy}>
              <Popover
                size="medium"
                position="top"
                triggerType="custom"
                dismissButton={false}
                content={
                  <StatusIndicator type="success">
                    Copied to clipboard
                  </StatusIndicator>
                }
              >
                <Button
                  variant="inline-icon"
                  iconName="copy"
                  onClick={() => {
                    navigator.clipboard.writeText(props.message.content);
                  }}
                />
              </Popover>
            </div>
          ) : null}
          <ReactMarkdown
            children={content}
            remarkPlugins={[remarkGfm]}
            components={{
              pre(props) {
                const { children, ...rest } = props;
                return (
                  <pre {...rest} className={styles.codeMarkdown}>
                    {children}
                  </pre>
                );
              },
              table(props) {
                const { children, ...rest } = props;
                return (
                  <table {...rest} className={styles.markdownTable}>
                    {children}
                  </table>
                );
              },
              th(props) {
                const { children, ...rest } = props;
                return (
                  <th {...rest} className={styles.markdownTableCell}>
                    {children}
                  </th>
                );
              },
              td(props) {
                const { children, ...rest } = props;
                return (
                  <td {...rest} className={styles.markdownTableCell}>
                    {children}
                  </td>
                );
              },
            }}
          />
          <div className={styles.thumbsContainer}>
            {(selectedIcon === 1 || selectedIcon === null) && (
<<<<<<< HEAD
              <FaThumbsUp
                className={`${styles.thumbsIcon} ${styles.thumbsUp} ${
                  selectedIcon === 1 ? styles.selected : ""
                }`}
=======
              <Button
                variant="icon"
                iconName={selectedIcon === 1 ? "thumbs-up-filled" : "thumbs-up"}
>>>>>>> 33b39315
                onClick={() => {
                  props.onThumbsUp();
                  setSelectedIcon(1);
                }}
              />
            )}
            {(selectedIcon === 0 || selectedIcon === null) && (
<<<<<<< HEAD
              <FaThumbsDown
                className={`${styles.thumbsIcon} ${styles.thumbsDown} ${
                  selectedIcon === 0 ? styles.selected : ""
                }`}
=======
              <Button
                iconName={
                  selectedIcon === 0 ? "thumbs-down-filled" : "thumbs-down"
                }
                variant="icon"
>>>>>>> 33b39315
                onClick={() => {
                  props.onThumbsDown();
                  setSelectedIcon(0);
                }}
              />
            )}
          </div>
        </Container>
      )}
      {loading && (
        <Box float="left">
          <Spinner />
        </Box>
      )}
      {files && !loading && (
        <>
          {files.map((file, idx) => (
            <a
              key={idx}
              href={file.url as string}
              target="_blank"
              rel="noreferrer"
              style={{ marginLeft: "5px", marginRight: "5px" }}
            >
              <img
                src={file.url as string}
                className={styles.img_chabot_message}
              />
            </a>
          ))}
        </>
      )}
      {props.message?.type === ChatBotMessageType.Human && (
        <TextContent>
          <strong>{props.message.content}</strong>
        </TextContent>
      )}
    </div>
  );
}<|MERGE_RESOLUTION|>--- conflicted
+++ resolved
@@ -280,16 +280,9 @@
           />
           <div className={styles.thumbsContainer}>
             {(selectedIcon === 1 || selectedIcon === null) && (
-<<<<<<< HEAD
-              <FaThumbsUp
-                className={`${styles.thumbsIcon} ${styles.thumbsUp} ${
-                  selectedIcon === 1 ? styles.selected : ""
-                }`}
-=======
               <Button
                 variant="icon"
                 iconName={selectedIcon === 1 ? "thumbs-up-filled" : "thumbs-up"}
->>>>>>> 33b39315
                 onClick={() => {
                   props.onThumbsUp();
                   setSelectedIcon(1);
@@ -297,18 +290,11 @@
               />
             )}
             {(selectedIcon === 0 || selectedIcon === null) && (
-<<<<<<< HEAD
-              <FaThumbsDown
-                className={`${styles.thumbsIcon} ${styles.thumbsDown} ${
-                  selectedIcon === 0 ? styles.selected : ""
-                }`}
-=======
               <Button
                 iconName={
                   selectedIcon === 0 ? "thumbs-down-filled" : "thumbs-down"
                 }
                 variant="icon"
->>>>>>> 33b39315
                 onClick={() => {
                   props.onThumbsDown();
                   setSelectedIcon(0);
